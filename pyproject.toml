[tool.poetry]
name = "cumplo-spotter"
version = "1.0.0"
description = "A simple yet powerful API for spotting secure and high-return Cumplo investment opportunities"
authors = ["Cristobal Sfeir <cnsfeir@uc.cl>"]
packages = [{ include = "cumplo_spotter" }]

[tool.poetry.group.rest-api]
optional = true

[tool.poetry.group.rest-api.dependencies]
fastapi = "^0.109.1"
uvicorn = "^0.23.1"

[tool.poetry.dependencies]
python = "^3.11"
requests = "^2.28.1"
arrow = "^1.2.3"
pydantic = "^2.1.1"
python-dotenv = "^1.0.0"
bs4 = "^0.0.1"
retry = "^0.9.2"
lxml = "^4.9.2"
google-cloud-logging = "^3.5.0"
<<<<<<< HEAD
cumplo-common = { version = "^1.0.0", source = "cumplo-pypi" }
httpx = "^0.26.0"
gunicorn = "^21.2.0"
=======
cumplo-common = { version = "^0.6.10", source = "cumplo-pypi" }
>>>>>>> 9fe45dc7

[tool.poetry.dev-dependencies]
pylint = "^2.17.5"
flake8 = "^6.1.0"
black = "^23.7.0"
mypy = "^1.4.1"

[[tool.poetry.source]]
name = "cumplo-pypi"
url = "https://us-central1-python.pkg.dev/cumplo-scraper/cumplo-pypi/simple/"
priority = "supplemental"

[build-system]
requires = ["poetry-core>=1.0.0"]
build-backend = "poetry.core.masonry.api"<|MERGE_RESOLUTION|>--- conflicted
+++ resolved
@@ -22,13 +22,9 @@
 retry = "^0.9.2"
 lxml = "^4.9.2"
 google-cloud-logging = "^3.5.0"
-<<<<<<< HEAD
-cumplo-common = { version = "^1.0.0", source = "cumplo-pypi" }
 httpx = "^0.26.0"
 gunicorn = "^21.2.0"
-=======
-cumplo-common = { version = "^0.6.10", source = "cumplo-pypi" }
->>>>>>> 9fe45dc7
+cumplo-common = { version = "^1.0.0", source = "cumplo-pypi" }
 
 [tool.poetry.dev-dependencies]
 pylint = "^2.17.5"
